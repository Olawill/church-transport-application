--- conflicted
+++ resolved
@@ -3,10 +3,7 @@
 import { auth } from "@/auth";
 import { UserRole } from "@/generated/prisma";
 import { prisma } from "@/lib/db";
-<<<<<<< HEAD
-=======
 import { UserRole } from "@/generated/prisma";
->>>>>>> 03a13caa
 import { ChurchBranchContactInfoUpdateSchema } from "@/types/adminCreateNewUserSchema";
 
 // import { revalidatePath } from "next/cache";
@@ -26,11 +23,7 @@
   }
 
   // TODO: Remove this line and make orgId required
-<<<<<<< HEAD
-  const organizationId = orgId ? orgId : "cmg9oivx30000m7n9zd4glcme";
-=======
-  const organizationId = orgId ? orgId : "cmggw9zpx0000it8ref73euxu";
->>>>>>> 03a13caa
+  const organizationId = orgId ? orgId : "cmggw9zpx0000it8ref73euxu";
 
   // TODO: Check if user is owner, show all branch
   // TODO: Check if user is admin, show only branch attached to admin
